--- conflicted
+++ resolved
@@ -57,17 +57,12 @@
 	// ErrInvalidID is only returned if adding an element to a HashMap that contains a colon (:)
 	ErrInvalidID = errors.New("Element ID can not contain \":\"")
 
-<<<<<<< HEAD
 	// errFoundIt is only used internally, for breaking out of Bolt DB style for-loops
 	errFoundIt = errors.New("Found it")
-=======
-	// ErrFoundIt is only used internally, for breaking out of Bolt DB style for-loops
-	ErrFoundIt = errors.New("Found it")
 
 	// errReachedEnd is used internally by traversing methods to indicate that the
 	// end of the data structure has been reached.
 	errReachedEnd = errors.New("Reached end of data structure")
->>>>>>> 1aee0bdb
 )
 
 /* --- Database functions --- */
@@ -87,8 +82,8 @@
 	(*bbolt.DB)(db).Close()
 }
 
-// Get path
-func (db *Database) Path() string{
+// Path returns the full path to the database file
+func (db *Database) Path() string {
 	return (*bbolt.DB)(db).Path()
 }
 
